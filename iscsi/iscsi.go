--- conflicted
+++ resolved
@@ -70,14 +70,6 @@
 }
 
 func (s *Server) Start() error {
-<<<<<<< HEAD
-	l, err := net.Listen("tcp", s.cfg.CONN_HOST+":"+s.cfg.CONN_PORT)
-	if err != nil {
-		return err
-	}
-	fmt.Println("Server started")
-	AcceptGor(l)
-=======
 	if s.listener == nil {
 		l, err := net.Listen("tcp", s.addr)
 		if err != nil {
@@ -87,7 +79,6 @@
 	}
 
 	go s.acceptGor()
->>>>>>> ef4bf99f
 	return nil
 }
 
@@ -97,66 +88,54 @@
 
 func (s *Server) acceptGor() {
 	for {
-<<<<<<< HEAD
-		s := Session{}
-		s.status = STATUS_FREE
-		c, err := l.Accept()
-=======
+		session := Session{}
+		session.status = STATUS_FREE
 		c, err := s.listener.Accept()
->>>>>>> ef4bf99f
 		if err != nil {
 			fmt.Printf("%s\n", err)
 			return
 		}
-<<<<<<< HEAD
-		s.conn = c
-		go s.readGor()
+		session.conn = c
+		go session.readGor()
 	}
 }
 
 func (s *Session) readGor() {
 	defer s.conn.Close()
-	var err error
-	for {
-		p := ISCSIPacket{}
-		err = p.recvBHS(s.conn)
-=======
-		go s.readGor(c)
-	}
-}
-
-func (s *Server) readGor(conn net.Conn) {
-	defer conn.Close()
 	bufBHS := make([]byte, 48)
-	if reqLen, err := conn.Read(bufBHS); err != nil || reqLen != 48 {
->>>>>>> ef4bf99f
-		if err != nil {
-			fmt.Printf("%s\n", err)
-			return
-		}
-		dataLen := p.bhs.dataSegmentLength
-		p.data = make([]byte, dataLen)
-		reqLen, err := s.conn.Read(p.data)
-		if err != nil {
-			fmt.Printf("%s\n", err)
-			return
-		}
-		if uint32(reqLen) != dataLen {
-			fmt.Printf("Error reading Data!\n")
-			return
-		}
-		switch p.bhs.opcode {
-		case LOGIN_REQ_OPCODE:
-			err = s.handleLoginReq(p)
-		default:
-			fmt.Println("Not login!")
-		}
-		if err != nil {
-			fmt.Printf("%s\n", err)
-		}
-		if p.bhs.final {
-			return
-		}
+	reqLen, err := s.conn.Read(bufBHS)
+	if err != nil {
+		fmt.Printf("%s\n", err)
+		return
+	}
+	if reqLen != 48 {
+		fmt.Println("Error reading BHS!")
+		return
+	}
+	p := ISCSIPacket{}
+	p.recvBHS(s.conn)
+	dataLen := p.bhs.dataSegmentLength
+	p.data = make([]byte, dataLen)
+	reqLen, err = s.conn.Read(p.data)
+	if err != nil {
+		fmt.Printf("%s\n", err)
+		return
+	}
+	if uint32(reqLen) != dataLen {
+		fmt.Println("Error reading Data!")
+		return
+	}
+	switch p.bhs.opcode {
+	case LOGIN_REQ_OPCODE:
+		err = s.handleLoginReq(p)
+	default:
+		fmt.Println("Not login!")
+	}
+	if err != nil {
+		fmt.Printf("%s\n", err)
+	}
+	if p.bhs.final {
+		return
 	}
 }
 
